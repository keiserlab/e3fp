channels:
  - conda-forge
dependencies:
  # required
  - python=3
  - mmh3>=2.3.1
  - rdkit>=2016.03.4
  - numpy>=1.11.3
  - scipy>=0.18.0
  - setuptools
<<<<<<< HEAD
  - sdaxen_python_utilities>=0.1.4
  - smart_open>=1.8.3
=======
  - sdaxen_python_utilities>=0.1.5
>>>>>>> 442f5110
  # optional
  - mpi4py
  - standardiser
  - h5py<|MERGE_RESOLUTION|>--- conflicted
+++ resolved
@@ -8,12 +8,8 @@
   - numpy>=1.11.3
   - scipy>=0.18.0
   - setuptools
-<<<<<<< HEAD
-  - sdaxen_python_utilities>=0.1.4
+  - sdaxen_python_utilities>=0.1.5
   - smart_open>=1.8.3
-=======
-  - sdaxen_python_utilities>=0.1.5
->>>>>>> 442f5110
   # optional
   - mpi4py
   - standardiser
