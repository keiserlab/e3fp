<<<<<<< HEAD
version_info = (1, 1)
version = '.'.join(str(c) for c in version_info)
__version__ = version
=======
from .util import E3FPWarning, E3FPDeprecationWarning
>>>>>>> e24975b1
<|MERGE_RESOLUTION|>--- conflicted
+++ resolved
@@ -1,7 +1,5 @@
-<<<<<<< HEAD
+from .util import E3FPWarning, E3FPDeprecationWarning
+
 version_info = (1, 1)
 version = '.'.join(str(c) for c in version_info)
-__version__ = version
-=======
-from .util import E3FPWarning, E3FPDeprecationWarning
->>>>>>> e24975b1
+__version__ = version